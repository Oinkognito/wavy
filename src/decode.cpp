--- conflicted
+++ resolved
@@ -1,12 +1,6 @@
 #include "../include/macros.hpp"
 #include <fstream>
 #include <iostream>
-<<<<<<< HEAD
-#include <regex>
-#include <string>
-#include <vector>
-=======
->>>>>>> c32888e4
 
 extern "C"
 {
@@ -17,153 +11,6 @@
 }
 
 /**
-<<<<<<< HEAD
- * @class HLS_Decoder
- * @brief Decodes HLS audio segments for playback
- *
- * The HLS_Decoder class handles reading and decoding HLS playlists and audio segments.
- * It supports adaptive bitrate streaming by selecting the appropriate quality variant
- * based on the specified target bitrate.
- */
-class HLS_Decoder
-{
-public:
-  HLS_Decoder()
-  {
-    avformat_network_init();
-    av_log_set_level(AV_LOG_DEBUG);
-  }
-
-  ~HLS_Decoder() { avformat_network_deinit(); }
-
-  /**
-   * @brief Decodes HLS content to raw audio output
-   * @param master_playlist Path to the master .m3u8 playlist
-   * @param output_file Path to save the decoded audio
-   * @param target_bitrate Desired bitrate in kbps (will choose closest available)
-   * @return true if successful, false otherwise
-   */
-  bool decode_hls(const char* master_playlist, const char* output_file, int target_bitrate)
-  {
-    std::string selected_playlist = select_variant_playlist(master_playlist, target_bitrate);
-    if (selected_playlist.empty())
-    {
-      av_log(nullptr, AV_LOG_ERROR, "Failed to select variant playlist\n");
-      return false;
-    }
-
-    return decode_playlist(selected_playlist.c_str(), output_file);
-  }
-
-private:
-  struct PlaylistInfo
-  {
-    std::string url;
-    int         bandwidth;
-  };
-
-  /**
-   * @brief Parses master playlist and selects appropriate variant
-   */
-  std::string select_variant_playlist(const char* master_playlist, int target_bitrate)
-  {
-    std::ifstream file(master_playlist);
-    if (!file)
-    {
-      av_log(nullptr, AV_LOG_ERROR, "Cannot open master playlist\n");
-      return "";
-    }
-
-    std::vector<PlaylistInfo> playlists;
-    std::string               line;
-    PlaylistInfo              current_info;
-
-    while (std::getline(file, line))
-    {
-      if (line.find("#EXT-X-STREAM-INF:") != std::string::npos)
-      {
-        std::regex  bandwidth_regex("BANDWIDTH=(\\d+)");
-        std::smatch matches;
-        if (std::regex_search(line, matches, bandwidth_regex))
-        {
-          current_info.bandwidth = std::stoi(matches[1]) / 1000; // Convert to kbps
-        }
-
-        if (std::getline(file, line))
-        {
-          current_info.url = std::string(master_playlist)
-                               .substr(0, std::string(master_playlist).find_last_of('/') + 1) +
-                             line;
-          playlists.push_back(current_info);
-        }
-      }
-    }
-
-    // Select closest bitrate
-    int         min_diff = INT_MAX;
-    std::string selected_url;
-
-    for (const auto& playlist : playlists)
-    {
-      int diff = std::abs(playlist.bandwidth - target_bitrate);
-      if (diff < min_diff)
-      {
-        min_diff     = diff;
-        selected_url = playlist.url;
-      }
-    }
-
-    return selected_url;
-  }
-
-  /**
-   * @brief Decodes a variant playlist and its segments
-   */
-  bool decode_playlist(const char* playlist_url, const char* output_file)
-  {
-    AVFormatContext* input_ctx  = nullptr;
-    AVFormatContext* output_ctx = nullptr;
-    AVAudioFifo*     audio_fifo = nullptr;
-    int              ret;
-
-    // Open input
-    if ((ret = avformat_open_input(&input_ctx, playlist_url, nullptr, nullptr)) < 0)
-    {
-      av_log(nullptr, AV_LOG_ERROR, "Cannot open input playlist\n");
-      return false;
-    }
-
-    // Get stream information
-    if ((ret = avformat_find_stream_info(input_ctx, nullptr)) < 0)
-    {
-      av_log(nullptr, AV_LOG_ERROR, "Cannot find stream info\n");
-      avformat_close_input(&input_ctx);
-      return false;
-    }
-
-    // Find audio stream
-    int audio_stream_idx = av_find_best_stream(input_ctx, AVMEDIA_TYPE_AUDIO, -1, -1, nullptr, 0);
-    if (audio_stream_idx < 0)
-    {
-      av_log(nullptr, AV_LOG_ERROR, "Cannot find audio stream\n");
-      avformat_close_input(&input_ctx);
-      return false;
-    }
-
-    // Create output context
-    if ((ret = avformat_alloc_output_context2(&output_ctx, nullptr, nullptr, output_file)) < 0)
-    {
-      av_log(nullptr, AV_LOG_ERROR, "Cannot create output context\n");
-      avformat_close_input(&input_ctx);
-      return false;
-    }
-
-    // Create output stream
-    AVStream* out_stream = avformat_new_stream(output_ctx, nullptr);
-    if (!out_stream)
-    {
-      av_log(nullptr, AV_LOG_ERROR, "Cannot create output stream\n");
-=======
  * @class TSDecoder
  * @brief Decodes transport stream audio for playback
  *
@@ -235,91 +82,11 @@
     if ((ret = avio_open(&output_ctx->pb, "pipe:1", AVIO_FLAG_WRITE)) < 0)
     {
       av_log(nullptr, AV_LOG_ERROR, "Cannot open output pipe\n");
->>>>>>> c32888e4
       avformat_close_input(&input_ctx);
       avformat_free_context(output_ctx);
       return false;
     }
 
-<<<<<<< HEAD
-    // Copy codec parameters
-    avcodec_parameters_copy(out_stream->codecpar, input_ctx->streams[audio_stream_idx]->codecpar);
-
-    // Open output file
-    if ((ret = avio_open(&output_ctx->pb, output_file, AVIO_FLAG_WRITE)) < 0)
-    {
-      av_log(nullptr, AV_LOG_ERROR, "Cannot open output file\n");
-      avformat_close_input(&input_ctx);
-      avformat_free_context(output_ctx);
-      return false;
-    }
-
-    // Write header
-    if ((ret = avformat_write_header(output_ctx, nullptr)) < 0)
-    {
-      av_log(nullptr, AV_LOG_ERROR, "Cannot write header\n");
-      avio_closep(&output_ctx->pb);
-      avformat_close_input(&input_ctx);
-      avformat_free_context(output_ctx);
-      return false;
-    }
-
-    // Read and write packets
-    AVPacket packet;
-    while (av_read_frame(input_ctx, &packet) >= 0)
-    {
-      if (packet.stream_index == audio_stream_idx)
-      {
-        packet.stream_index = out_stream->index;
-
-        // Rescale timestamps
-        packet.pts = av_rescale_q_rnd(
-          packet.pts, input_ctx->streams[audio_stream_idx]->time_base, out_stream->time_base,
-          static_cast<AVRounding>(AV_ROUND_NEAR_INF | AV_ROUND_PASS_MINMAX));
-
-        packet.dts = av_rescale_q_rnd(
-          packet.dts, input_ctx->streams[audio_stream_idx]->time_base, out_stream->time_base,
-          static_cast<AVRounding>(AV_ROUND_NEAR_INF | AV_ROUND_PASS_MINMAX));
-
-        packet.duration = av_rescale_q(
-          packet.duration, input_ctx->streams[audio_stream_idx]->time_base, out_stream->time_base);
-
-        if ((ret = av_interleaved_write_frame(output_ctx, &packet)) < 0)
-        {
-          av_log(nullptr, AV_LOG_ERROR, "Cannot write frame\n");
-          av_packet_unref(&packet);
-          break;
-        }
-      }
-      av_packet_unref(&packet);
-    }
-
-    // Write trailer
-    av_write_trailer(output_ctx);
-
-    // Cleanup
-    avio_closep(&output_ctx->pb);
-    avformat_close_input(&input_ctx);
-    avformat_free_context(output_ctx);
-
-    return true;
-  }
-};
-
-auto main(int argc, char* argv[]) -> int
-{
-  if (argc < 4)
-  {
-    av_log(nullptr, AV_LOG_ERROR,
-           "Usage: %s <master_playlist> <output_file> <target_bitrate_kbps>\n", argv[0]);
-    return 1;
-  }
-
-  HLS_Decoder decoder;
-  int         target_bitrate = std::stoi(argv[3]);
-
-  if (!decoder.decode_hls(argv[1], argv[2], target_bitrate))
-=======
     // Write header
     if ((ret = avformat_write_header(output_ctx, nullptr)) < 0)
     {
@@ -393,7 +160,6 @@
   TSDecoder decoder;
 
   if (!decoder.decode_ts(argv[1]))
->>>>>>> c32888e4
   {
     av_log(nullptr, AV_LOG_ERROR, "Decoding failed\n");
     return 1;
